mod subcommand;

use clap::{AppSettings, Clap};
use eyre::Result;
<<<<<<< HEAD
use clap::Clap;
=======
>>>>>>> 5d75266d

use subcommand::SubCommand;

#[derive(Debug, Clap)]
#[clap(version = env!("CARGO_PKG_VERSION"), about = env!("CARGO_PKG_DESCRIPTION"), author = env!("CARGO_PKG_AUTHORS"))]
pub struct Opt {
    #[clap(flatten)]
    put_opt: subcommand::put::Opt,

    /// How verbose to log. The verbosity is error by default.
    #[clap(short = 'v', long = "verbose", parse(from_occurrences))]
    pub verbosity: u8,

    /// The subcommand to run. If none is specified, will run `trash put` by default
    #[clap(subcommand)]
    pub subcmd: Option<SubCommand>,
}

impl Opt {
    pub fn run_or_default(self) -> Result<()> {
        match self.subcmd {
            Some(subcmd) => subcmd.run()?,
            None => SubCommand::Put(self.put_opt).run()?,
        }
        Ok(())
    }
}<|MERGE_RESOLUTION|>--- conflicted
+++ resolved
@@ -2,11 +2,6 @@
 
 use clap::{AppSettings, Clap};
 use eyre::Result;
-<<<<<<< HEAD
-use clap::Clap;
-=======
->>>>>>> 5d75266d
-
 use subcommand::SubCommand;
 
 #[derive(Debug, Clap)]
