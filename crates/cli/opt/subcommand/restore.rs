--- conflicted
+++ resolved
@@ -55,11 +55,7 @@
             path: None,
             directory: None,
             interactive: false,
-<<<<<<< HEAD
-            last: Some(last),
-=======
             last: Some(indices),
->>>>>>> 6e7a2cb1
             ..
         } => {
             restore_from_indexes(
