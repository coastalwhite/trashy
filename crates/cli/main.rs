mod border;
mod exitcode;
#[cfg(not(feature = "readline"))]
mod input;
mod opt;
mod print;
mod restore_index;
#[cfg(feature = "readline")]
mod rustyline;
mod table;
mod utils;

use clap::Clap;
use env_logger::Builder;
use eyre::Result;
use log::{debug, LevelFilter};

pub use exitcode::ExitCode;
use opt::Opt;

/// Start the logger depending on the verbosity flag
fn start_logger(verbosity: u8) {
    Builder::from_default_env()
        .filter_level(convert_to_level_filter(verbosity))
        .init();
}

fn convert_to_level_filter(n: u8) -> LevelFilter {
    match n {
        0 => LevelFilter::Error,
        1 => LevelFilter::Warn,
        2 => LevelFilter::Info,
        3 => LevelFilter::Debug,
        4 => LevelFilter::Trace,
        _ => LevelFilter::Off,
    }
}

fn try_main() -> Result<()> {
    let opt = Opt::parse();
    start_logger(opt.verbosity);
<<<<<<< HEAD
    start_logger(verbosity);
    debug!("Opt: {:?}", opt);
=======
    debug!("Opt: {:#?}", opt);
>>>>>>> ee0adfe3
    opt.run_or_default()?;
    opt.run_or_default
    Ok(())
}

fn main() {
    match try_main() {
        Ok(()) => ExitCode::Success.exit(),
        Err(e) => ExitCode::Error.exit_with_msg(format!("{:?}", e)),
    }
}<|MERGE_RESOLUTION|>--- conflicted
+++ resolved
@@ -39,14 +39,8 @@
 fn try_main() -> Result<()> {
     let opt = Opt::parse();
     start_logger(opt.verbosity);
-<<<<<<< HEAD
-    start_logger(verbosity);
-    debug!("Opt: {:?}", opt);
-=======
     debug!("Opt: {:#?}", opt);
->>>>>>> ee0adfe3
     opt.run_or_default()?;
-    opt.run_or_default
     Ok(())
 }
 
